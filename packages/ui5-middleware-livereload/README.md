--- conflicted
+++ resolved
@@ -85,8 +85,6 @@
             - "../my.reuse.library/src/my/reuse/library"
 ```
 
-<<<<<<< HEAD
-=======
 Exclude single subpath from `path`s/ `watchPath`s:
 
 ```yaml
@@ -120,7 +118,6 @@
           - "integration/"
 ```
 
->>>>>>> 12f11491
 ## How it works
 
 The middleware launches a `livereload`-server on the specified `port`, listening to changes in the specified `path` or `watchPath` inside your application directory.
